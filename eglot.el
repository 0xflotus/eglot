;;; eglot.el --- Client for Language Server Protocol (LSP) servers  -*- lexical-binding: t; -*-

;; Copyright (C) 2018 Free Software Foundation, Inc.

;; Version: 0.8
;; Author: João Távora <joaotavora@gmail.com>
;; Maintainer: João Távora <joaotavora@gmail.com>
;; URL: https://github.com/joaotavora/eglot
;; Keywords: convenience, languages
;; Package-Requires: ((emacs "26.1"))

;; This program is free software; you can redistribute it and/or modify
;; it under the terms of the GNU General Public License as published by
;; the Free Software Foundation, either version 3 of the License, or
;; (at your option) any later version.

;; This program is distributed in the hope that it will be useful,
;; but WITHOUT ANY WARRANTY; without even the implied warranty of
;; MERCHANTABILITY or FITNESS FOR A PARTICULAR PURPOSE.  See the
;; GNU General Public License for more details.

;; You should have received a copy of the GNU General Public License
;; along with this program.  If not, see <http://www.gnu.org/licenses/>.

;;; Commentary:

;; Simply M-x eglot should be enough to get you started, but here's a
;; little info (see the accompanying README.md or the URL for more).
;;
;; M-x eglot starts a server via a shell-command guessed from
;; `eglot-server-programs', using the current major-mode (for whatever
;; language you're programming in) as a hint.  If it can't guess, it
;; prompts you in the mini-buffer for these things.  Actually, the
;; server needen't be locally started: you can connect to a running
;; server via TCP by entering a <host:port> syntax.
;;
;; Anyway, if the connection is successful, you should see an `eglot'
;; indicator pop up in your mode-line.  More importantly, this means
;; current *and future* file buffers of that major mode *inside your
;; current project* automatically become \"managed\" by the LSP
;; server, i.e.  information about their contents is exchanged
;; periodically to provide enhanced code analysis via
;; `xref-find-definitions', `flymake-mode', `eldoc-mode',
;; `completion-at-point', among others.
;;
;; To "unmanage" these buffers, shutdown the server with M-x
;; eglot-shutdown.
;;
;;; Code:

(require 'json)
(require 'cl-lib)
(require 'project)
(require 'url-parse)
(require 'url-util)
(require 'pcase)
(require 'compile) ; for some faces
(require 'warnings)
(require 'flymake)
(require 'xref)
(require 'subr-x)
(require 'jsonrpc)
(require 'filenotify)
(require 'ert)


;;; User tweakable stuff
(defgroup eglot nil
  "Interaction with Language Server Protocol servers"
  :prefix "eglot-"
  :group 'applications)

(defvar eglot-server-programs '((rust-mode . (eglot-rls "rls"))
                                (python-mode . ("pyls"))
                                (js-mode . ("javascript-typescript-stdio"))
                                (sh-mode . ("bash-language-server" "start"))
                                (c++-mode . (eglot-cquery "cquery"))
                                (c-mode . (eglot-cquery "cquery"))
                                (php-mode . ("php" "vendor/felixfbecker/\
language-server/bin/php-language-server.php")))
  "How the command `eglot' guesses the server to start.
An association list of (MAJOR-MODE . CONTACT) pair.  MAJOR-MODE
is a mode symbol.  CONTACT is:

* In the most common case, a list of strings (PROGRAM [ARGS...]).
PROGRAM is called with ARGS and is expected to serve LSP requests
over the standard input/output channels.

* A list (HOST PORT [ARGS...]) where HOST is a string and PORT is
a positive integer number for connecting to a server via TCP.
Remaining ARGS are passed to `open-network-stream' for upgrading
the connection with encryption or other capabilities.

* A cons (CLASS-NAME . INITARGS) where CLASS-NAME is a symbol
designating a subclass of `eglot-lsp-server', for representing
experimental LSP servers.  INITARGS is a keyword-value plist used
to initialize CLASS-NAME, or a plain list interpreted as the
previous descriptions of CONTACT, in which case it is converted
to produce a plist with a suitable :PROCESS initarg to
CLASS-NAME.  The class `eglot-lsp-server' descends
`jsonrpc-process-connection', which you should see for semantics
of the mandatory :PROCESS argument.")

(defface eglot-mode-line
  '((t (:inherit font-lock-constant-face :weight bold)))
  "Face for package-name in EGLOT's mode line.")

(defcustom eglot-autoreconnect 3
  "Control ability to reconnect automatically to the LSP server.
If t, always reconnect automatically (not recommended).  If nil,
never reconnect automatically after unexpected server shutdowns,
crashes or network failures.  A positive integer number says to
only autoreconnect if the previous successful connection attempt
lasted more than that many seconds."
  :type '(choice (boolean :tag "Whether to inhibit autoreconnection")
                 (integer :tag "Number of seconds")))


;;; API (WORK-IN-PROGRESS!)
;;;
(cl-defmacro eglot--with-live-buffer (buf &rest body)
  "Check BUF live, then do BODY in it." (declare (indent 1) (debug t))
  (let ((b (cl-gensym)))
    `(let ((,b ,buf)) (if (buffer-live-p ,b) (with-current-buffer ,b ,@body)))))

(cl-defmacro eglot--widening (&rest body)
  "Save excursion and restriction. Widen. Then run BODY." (declare (debug t))
  `(save-excursion (save-restriction (widen) ,@body)))

(cl-defgeneric eglot-handle-request (server method &rest params)
  "Handle SERVER's METHOD request with PARAMS.")

(cl-defgeneric eglot-handle-notification (server method id &rest params)
  "Handle SERVER's METHOD notification with PARAMS.")

(cl-defgeneric eglot-initialization-options (server)
  "JSON object to send under `initializationOptions'"
  (:method (_s) nil)) ; blank default

(cl-defgeneric eglot-client-capabilities (server)
  "What the EGLOT LSP client supports for SERVER."
  (:method (_s)
           (list
            :workspace (list
                        :applyEdit t
                        :executeCommand `(:dynamicRegistration :json-false)
                        :codeAction `(:dynamicRegistration :json-false)
                        :workspaceEdit `(:documentChanges :json-false)
                        :didChangeWatchesFiles `(:dynamicRegistration t)
                        :symbol `(:dynamicRegistration :json-false))
            :textDocument
            (list
             :synchronization (list
                               :dynamicRegistration :json-false
                               :willSave t :willSaveWaitUntil t :didSave t)
             :completion         `(:dynamicRegistration :json-false)
             :hover              `(:dynamicRegistration :json-false)
             :signatureHelp      `(:dynamicRegistration :json-false)
             :references         `(:dynamicRegistration :json-false)
             :definition         `(:dynamicRegistration :json-false)
             :documentSymbol     `(:dynamicRegistration :json-false)
             :documentHighlight  `(:dynamicRegistration :json-false)
             :rename             `(:dynamicRegistration :json-false)
             :publishDiagnostics `(:relatedInformation :json-false))
            :experimental (list))))

(defclass eglot-lsp-server (jsonrpc-process-connection)
  ((project-nickname
    :documentation "Short nickname for the associated project."
    :accessor eglot--project-nickname)
   (major-mode
    :documentation "Major mode symbol."
    :accessor eglot--major-mode)
   (capabilities
    :documentation "JSON object containing server capabilities."
    :accessor eglot--capabilities)
   (shutdown-requested
    :documentation "Flag set when server is shutting down."
    :accessor eglot--shutdown-requested)
   (project
    :documentation "Project associated with server."
    :accessor eglot--project)
   (spinner
    :documentation "List (ID DOING-WHAT DONE-P) representing server progress."
    :initform `(nil nil t) :accessor eglot--spinner)
   (inhibit-autoreconnect
    :documentation "Generalized boolean inhibiting auto-reconnection if true."
    :accessor eglot--inhibit-autoreconnect)
   (file-watches
    :documentation "Map ID to list of WATCHES for `didChangeWatchedFiles'."
    :initform (make-hash-table :test #'equal) :accessor eglot--file-watches)
   (managed-buffers
    :documentation "List of buffers managed by server."
    :accessor eglot--managed-buffers)
   (saved-initargs
    :documentation "Saved initargs for reconnection purposes"
    :accessor eglot--saved-initargs))
  :documentation
  "Represents a server. Wraps a process for LSP communication.")


;;; Process management
(defvar eglot--servers-by-project (make-hash-table :test #'equal)
  "Keys are projects.  Values are lists of processes.")

<<<<<<< HEAD
(defun eglot-shutdown (server &optional _interactive)
  "Politely ask SERVER to quit.
Forcefully quit it if it doesn't respond.  Don't leave this
function with the server still running."
  (interactive (list (jsonrpc-current-connection-or-lose) t))
  (eglot--message "Asking %s politely to terminate" (jsonrpc-name server))
  (unwind-protect
      (progn
        (setf (eglot--shutdown-requested server) t)
        (jsonrpc-request server :shutdown nil :timeout 3)
        ;; this one is supposed to always fail, because it asks the
        ;; server to exit itself. Hence ignore-errors.
        (ignore-errors (jsonrpc-request server :exit nil :timeout 1)))
    ;; Turn off `eglot--managed-mode' where appropriate.
    (dolist (buffer (eglot--managed-buffers server))
      (with-current-buffer buffer (eglot--managed-mode-onoff server -1)))
    ;; Now ask jsonrpc.el to shutdown server (which in normal
    ;; conditions should return immediately).
    (jsonrpc-shutdown server)))

(defun eglot--on-shutdown (server)
  "Called by jsonrpc.el when SERVER is already dead."
  ;; Turn off `eglot--managed-mode' where appropriate.
  (dolist (buffer (eglot--managed-buffers server))
    (with-current-buffer buffer (eglot--managed-mode-onoff server -1)))
  ;; Kill any expensive watches
  (maphash (lambda (_id watches)
             (mapcar #'file-notify-rm-watch watches))
           (eglot--file-watches server))
  ;; Sever the project/server relationship for `server'
  (setf (gethash (eglot--project server) eglot--servers-by-project)
        (delq server
              (gethash (eglot--project server) eglot--servers-by-project)))
  (cond ((eglot--shutdown-requested server)
         t)
        ((not (eglot--inhibit-autoreconnect server))
         (eglot--warn "Reconnecting after unexpected server exit.")
         (eglot-reconnect server))
        ((timerp (eglot--inhibit-autoreconnect server))
         (eglot--warn "Not auto-reconnecting, last one didn't last long."))))
=======
(defun eglot--current-server-or-lose ()
  "Return the current EGLOT process or error."
  (or (eglot--current-server) (eglot--error "No current EGLOT process")))

(defun eglot--make-process (name contact)
  "Make a process object from CONTACT.
NAME is used to name the the started process or connection.
CONTACT is in `eglot'.  Returns a process object."
  (let* ((stdout (format "*%s stdout*" name)) stderr
         (proc (cond
                ((processp contact) contact)
                ((integerp (cadr contact))
                 (apply #'open-network-stream name stdout contact))
                (t (make-process
                    :name name :command contact :buffer stdout
                    :coding 'utf-8-emacs-unix :connection-type 'pipe
                    :stderr (setq stderr (format "*%s stderr*" name)))))))
    (process-put proc 'eglot-stderr stderr)
    (set-process-buffer proc (get-buffer-create stdout))
    (set-marker (process-mark proc) (with-current-buffer stdout (point-min)))
    (set-process-filter proc #'eglot--process-filter)
    (set-process-sentinel proc #'eglot--process-sentinel)
    (with-current-buffer stdout
      (let ((inhibit-read-only t)) (erase-buffer) (read-only-mode t)))
    proc))
>>>>>>> 1f7bcb19

(defun eglot--all-major-modes ()
  "Return all known major modes."
  (let ((retval))
    (mapatoms (lambda (sym)
                (when (plist-member (symbol-plist sym) 'derived-mode-parent)
                  (push sym retval))))
    retval))

(defvar eglot--command-history nil
  "History of CONTACT arguments to `eglot'.")

(defun eglot--interactive ()
  "Helper for `eglot'."
  (let* ((guessed-mode (if buffer-file-name major-mode))
         (managed-mode
          (cond
           ((or (>= (prefix-numeric-value current-prefix-arg) 16)
                (not guessed-mode))
            (intern
             (completing-read
              "[eglot] Start a server to manage buffers of what major mode? "
              (mapcar #'symbol-name (eglot--all-major-modes)) nil t
              (symbol-name guessed-mode) nil (symbol-name guessed-mode) nil)))
           (t guessed-mode)))
         (project (or (project-current) `(transient . ,default-directory)))
         (guess (cdr (assoc managed-mode eglot-server-programs)))
         (class (if (and (consp guess) (symbolp (car guess)))
                    (prog1 (car guess) (setq guess (cdr guess)))
                  'eglot-lsp-server))
         (program (and (listp guess) (stringp (car guess)) (car guess)))
         (base-prompt "[eglot] Enter program to execute (or <host>:<port>): ")
         (prompt
          (cond (current-prefix-arg base-prompt)
                ((null guess)
                 (format "[eglot] Sorry, couldn't guess for `%s'\n%s!"
                         managed-mode base-prompt))
                ((and program (not (executable-find program)))
                 (concat (format "[eglot] I guess you want to run `%s'"
                                 (combine-and-quote-strings guess))
                         (format ", but I can't find `%s' in PATH!" program)
                         "\n" base-prompt))))
         (contact
          (if prompt
              (let ((s (read-shell-command
                        prompt
                        (if program (combine-and-quote-strings guess))
                        'eglot-command-history)))
                (if (string-match "^\\([^\s\t]+\\):\\([[:digit:]]+\\)$"
                                  (string-trim s))
                    (list (match-string 1 s) (string-to-number (match-string 2 s)))
                  (split-string-and-unquote s)))
            guess)))
    (list managed-mode project class contact t)))

;;;###autoload
(defun eglot (managed-major-mode project class contact &optional interactive)
  "Manage a project with a Language Server Protocol (LSP) server.

The LSP server of CLASS started (or contacted) via CONTACT.  If
this operation is successful, current *and future* file buffers
of MANAGED-MAJOR-MODE inside PROJECT automatically become
\"managed\" by the LSP server, meaning information about their
contents is exchanged periodically to provide enhanced
code-analysis via `xref-find-definitions', `flymake-mode',
`eldoc-mode', `completion-at-point', among others.

Interactively, the command attempts to guess MANAGED-MAJOR-MODE
from current buffer, CLASS and CONTACT from
`eglot-server-programs' and PROJECT from `project-current'.  If
it can't guess, the user is prompted.  With a single
\\[universal-argument] prefix arg, it always prompt for COMMAND.
With two \\[universal-argument] prefix args, also prompts for
MANAGED-MAJOR-MODE.

PROJECT is a project instance as returned by `project-current'.

CLASS is a subclass of symbol `eglot-lsp-server'.

CONTACT specifies how to contact the server.  It is a
keyword-value plist used to initialize CLASS or a plain list as
described in `eglot-server-programs', which see.

INTERACTIVE is t if called interactively."
  (interactive (eglot--interactive))
  (let* ((nickname (file-name-base (directory-file-name
                                    (car (project-roots project)))))
         (current-server (jsonrpc-current-connection))
         (live-p (and current-server (jsonrpc-running-p current-server))))
    (if (and live-p
             interactive
             (y-or-n-p "[eglot] Live process found, reconnect instead? "))
        (eglot-reconnect current-server interactive)
      (when live-p (ignore-errors (eglot-shutdown current-server)))
      (let ((server (eglot--connect project
                                    managed-major-mode
                                    (format "%s/%s" nickname managed-major-mode)
                                    nickname
                                    class
                                    contact)))
        (eglot--message "Connected! Process `%s' now \
managing `%s' buffers in project `%s'."
                        (jsonrpc-name server) managed-major-mode
                        nickname)
        server))))

(defun eglot-reconnect (server &optional interactive)
  "Reconnect to SERVER.
INTERACTIVE is t if called interactively."
  (interactive (list (jsonrpc-current-connection-or-lose) t))
  (when (jsonrpc-running-p server)
    (ignore-errors (eglot-shutdown server interactive)))
  (eglot--connect (eglot--project server)
                  (eglot--major-mode server)
                  (jsonrpc-name server)
                  (eglot--project-nickname server)
                  (eieio-object-class-name server)
                  (eglot--saved-initargs server))
  (eglot--message "Reconnected!"))

(defalias 'eglot-events-buffer 'jsonrpc-events-buffer)

(defvar eglot-connect-hook nil "Hook run after connecting in `eglot--connect'.")

(defun eglot--connect (project managed-major-mode name nickname
                               class contact)
  "Connect to PROJECT, MANAGED-MAJOR-MODE, NAME.
And don't forget NICKNAME and CLASS, CONTACT.  This docstring
appeases checkdoc, that's all."
  (let* ((readable-name (format "EGLOT (%s/%s)" nickname managed-major-mode))
         (initargs
          (cond ((keywordp (car contact)) contact)
                ((integerp (cadr contact))
                 `(:process ,(lambda ()
                               (apply #'open-network-stream
                                      readable-name nil
                                      (car contact) (cadr contact)
                                      (cddr contact)))))
                ((stringp (car contact))
                 `(:process ,(lambda ()
                               (make-process
                                :name readable-name
                                :command contact
                                :connection-type 'pipe
                                :coding 'utf-8-emacs-unix
                                :stderr (get-buffer-create
                                         (format "*%s stderr*" readable-name))))))))
         (spread
          (lambda (fn)
            (lambda (&rest args)
              (apply fn (append (butlast args) (car (last args)))))))
         (server
          (apply
           #'make-instance class
           :name name
           :notification-dispatcher (funcall spread #'eglot-handle-notification)
           :request-dispatcher (funcall spread #'eglot-handle-request)
           :on-shutdown #'eglot--on-shutdown
           initargs))
         success)
    (setf (eglot--saved-initargs server) initargs)
    (setf (eglot--project server) project)
    (setf (eglot--project-nickname server) nickname)
    (setf (eglot--major-mode server) managed-major-mode)
    (push server (gethash project eglot--servers-by-project))
    (run-hook-with-args 'eglot-connect-hook server)
    (unwind-protect
        (cl-destructuring-bind (&key capabilities)
            (jsonrpc-request
             server
             :initialize
             (list :processId (unless (eq (jsonrpc-process-type server) 'network)
                                (emacs-pid))
                   :rootPath  (expand-file-name
                               (car (project-roots project)))
                   :rootUri  (eglot--path-to-uri
                              (car (project-roots project)))
                   :initializationOptions (eglot-initialization-options server)
                   :capabilities (eglot-client-capabilities server)))
          (setf (eglot--capabilities server) capabilities)
          (setf (jsonrpc-status server) nil)
          (dolist (buffer (buffer-list))
            (with-current-buffer buffer
              (eglot--maybe-activate-editing-mode server)))
          (jsonrpc-notify server :initialized `(:__dummy__ t))
          (setf (eglot--inhibit-autoreconnect server)
                (cond
                 ((booleanp eglot-autoreconnect) (not eglot-autoreconnect))
                 ((cl-plusp eglot-autoreconnect)
                  (run-with-timer eglot-autoreconnect nil
                                  (lambda ()
                                    (setf (eglot--inhibit-autoreconnect server)
                                          (null eglot-autoreconnect)))))))
          (setq success server))
      (when (and (not success) (jsonrpc-running-p server))
        (eglot-shutdown server)))))


;;; Helpers (move these to API?)
;;;
(defun eglot--error (format &rest args)
  "Error out with FORMAT with ARGS."
  (error "[eglot] %s" (apply #'format format args)))

(defun eglot--message (format &rest args)
  "Message out with FORMAT with ARGS."
  (message "[eglot] %s" (apply #'format format args)))

(defun eglot--warn (format &rest args)
  "Warning message with FORMAT and ARGS."
  (apply #'eglot--message (concat "(warning) " format) args)
  (let ((warning-minimum-level :error))
    (display-warning 'eglot (apply #'format format args) :warning)))

(defun eglot--pos-to-lsp-position (&optional pos)
  "Convert point POS to LSP position."
  (save-excursion
    (list :line (1- (line-number-at-pos pos t)) ; F!@&#$CKING OFF-BY-ONE
          :character (- (goto-char (or pos (point)))
                        (line-beginning-position)))))

(defun eglot--lsp-position-to-point (pos-plist &optional marker)
  "Convert LSP position POS-PLIST to Emacs point.
If optional MARKER, return a marker instead"
  (save-excursion (goto-char (point-min))
                  (forward-line (plist-get pos-plist :line))
                  (forward-char (min (plist-get pos-plist :character)
                                     (- (line-end-position)
                                        (line-beginning-position))))
                  (if marker (copy-marker (point-marker)) (point))))

(defun eglot--path-to-uri (path)
  "URIfy PATH."
  (url-hexify-string
   (concat "file://" (if (eq system-type 'windows-nt) "/") (file-truename path))
   url-path-allowed-chars))

(defun eglot--uri-to-path (uri)
  "Convert URI to a file path."
  (when (keywordp uri) (setq uri (substring (symbol-name uri) 1)))
  (let ((retval (url-filename (url-generic-parse-url (url-unhex-string uri)))))
    (if (eq system-type 'windows-nt) (substring retval 1) retval)))

(defconst eglot--kind-names
  `((1 . "Text") (2 . "Method") (3 . "Function") (4 . "Constructor")
    (5 . "Field") (6 . "Variable") (7 . "Class") (8 . "Interface")
    (9 . "Module") (10 . "Property") (11 . "Unit") (12 . "Value")
    (13 . "Enum") (14 . "Keyword") (15 . "Snippet") (16 . "Color")
    (17 . "File") (18 . "Reference")))

(defun eglot--format-markup (markup)
  "Format MARKUP according to LSP's spec."
  (pcase-let ((`(,string ,mode)
               (if (stringp markup) (list (string-trim markup)
                                          (intern "markdown-mode"))
                 (list (plist-get markup :value)
                       (intern (concat (plist-get markup :language) "-mode" ))))))
    (with-temp-buffer
      (ignore-errors (funcall mode))
      (insert string) (font-lock-ensure) (buffer-string))))

(defcustom eglot-ignored-server-capabilites (list)
  "LSP server capabilities that Eglot could use, but won't.
You could add, for instance, the symbol
`:documentHighlightProvider' to prevent automatic highlighting
under cursor."
  :type '(repeat symbol))

(defun eglot--server-capable (&rest feats)
  "Determine if current server is capable of FEATS."
  (unless (cl-some (lambda (feat)
                     (memq feat eglot-ignored-server-capabilites))
                   feats)
    (cl-loop for caps = (eglot--capabilities (jsonrpc-current-connection-or-lose))
             then (cadr probe)
             for feat in feats
             for probe = (plist-member caps feat)
             if (not probe) do (cl-return nil)
             if (eq (cadr probe) t) do (cl-return t)
             if (eq (cadr probe) :json-false) do (cl-return nil)
             finally (cl-return (or probe t)))))

(defun eglot--range-region (range &optional markers)
  "Return region (BEG . END) that represents LSP RANGE.
If optional MARKERS, make markers."
  (let* ((st (plist-get range :start))
         (beg (eglot--lsp-position-to-point st markers))
         (end (eglot--lsp-position-to-point (plist-get range :end) markers)))
    ;; Fallback to `flymake-diag-region' if server botched the range
    (if (/= beg end) (cons beg end) (flymake-diag-region
                                     (current-buffer) (plist-get st :line)
                                     (1- (plist-get st :character))))))


;;; Minor modes
;;;
(defvar eglot-mode-map (make-sparse-keymap))

(defvar-local eglot--current-flymake-report-fn nil
  "Current flymake report function for this buffer")

(define-minor-mode eglot--managed-mode
  "Mode for source buffers managed by some EGLOT project."
  nil nil eglot-mode-map
  (cond
   (eglot--managed-mode
    (add-hook 'jsonrpc-find-connection-functions 'eglot--find-current-server nil t)
    (add-hook 'after-change-functions 'eglot--after-change nil t)
    (add-hook 'before-change-functions 'eglot--before-change nil t)
    (add-hook 'flymake-diagnostic-functions 'eglot-flymake-backend nil t)
    (add-hook 'kill-buffer-hook 'eglot--signal-textDocument/didClose nil t)
    (add-hook 'before-revert-hook 'eglot--signal-textDocument/didClose nil t)
    (add-hook 'before-save-hook 'eglot--signal-textDocument/willSave nil t)
    (add-hook 'after-save-hook 'eglot--signal-textDocument/didSave nil t)
    (add-hook 'xref-backend-functions 'eglot-xref-backend nil t)
    (add-hook 'completion-at-point-functions #'eglot-completion-at-point nil t)
    (add-function :before-until (local 'eldoc-documentation-function)
                  #'eglot-eldoc-function)
    (add-function :around (local imenu-create-index-function) #'eglot-imenu))
   (t
    (remove-hook 'jsonrpc-find-connection-functions 'eglot--find-current-server t)
    (remove-hook 'flymake-diagnostic-functions 'eglot-flymake-backend t)
    (remove-hook 'after-change-functions 'eglot--after-change t)
    (remove-hook 'before-change-functions 'eglot--before-change t)
    (remove-hook 'kill-buffer-hook 'eglot--signal-textDocument/didClose t)
    (remove-hook 'before-revert-hook 'eglot--signal-textDocument/didClose t)
    (remove-hook 'before-save-hook 'eglot--signal-textDocument/willSave t)
    (remove-hook 'after-save-hook 'eglot--signal-textDocument/didSave t)
    (remove-hook 'xref-backend-functions 'eglot-xref-backend t)
    (remove-hook 'completion-at-point-functions #'eglot-completion-at-point t)
    (remove-function (local 'eldoc-documentation-function)
                     #'eglot-eldoc-function)
    (remove-function (local imenu-create-index-function) #'eglot-imenu)
    (setq eglot--current-flymake-report-fn nil))))

(defun eglot--managed-mode-onoff (server arg)
  "Proxy for function `eglot--managed-mode' with ARG and SERVER."
  (eglot--managed-mode arg)
  (let ((buf (current-buffer)))
    (if eglot--managed-mode
        (cl-pushnew buf (eglot--managed-buffers server))
      (setf (eglot--managed-buffers server)
            (delq buf (eglot--managed-buffers server))))))

(add-hook 'eglot--managed-mode-hook 'flymake-mode)
(add-hook 'eglot--managed-mode-hook 'eldoc-mode)

<<<<<<< HEAD
(defun eglot--find-current-server ()
  "Find the current logical EGLOT server."
  (let* ((probe (or (project-current) `(transient . ,default-directory))))
    (cl-find major-mode (gethash probe eglot--servers-by-project)
             :key #'eglot--major-mode)))
=======
(defvar-local eglot--unreported-diagnostics nil
  "Unreported Flymake diagnostics for this buffer.")
>>>>>>> 1f7bcb19

(defun eglot--maybe-activate-editing-mode (&optional server)
  "Maybe activate mode function `eglot--managed-mode'.
If SERVER is supplied, do it only if BUFFER is managed by it.  In
that case, also signal textDocument/didOpen."
  ;; Called even when revert-buffer-in-progress-p
  (let* ((cur (and buffer-file-name (eglot--find-current-server)))
         (server (or (and (null server) cur) (and server (eq server cur) cur))))
    (when server
      (setq eglot--unreported-diagnostics `(:just-opened . nil))
      (eglot--managed-mode-onoff server 1)
      (eglot--signal-textDocument/didOpen))))

(add-hook 'find-file-hook 'eglot--maybe-activate-editing-mode)


;;; Mode-line, menu and other sugar
;;;
(defvar eglot--mode-line-format `(:eval (eglot--mode-line-format)))

(put 'eglot--mode-line-format 'risky-local-variable t)

(defun eglot--mouse-call (what)
  "Make an interactive lambda for calling WHAT from mode-line."
  (lambda (event)
    (interactive "e")
    (let ((start (event-start event))) (with-selected-window (posn-window start)
                                         (save-excursion
                                           (goto-char (or (posn-point start)
                                                          (point)))
                                           (call-interactively what)
                                           (force-mode-line-update t))))))

(defun eglot--mode-line-props (thing face defs &optional prepend)
  "Helper for function `eglot--mode-line-format'.
Uses THING, FACE, DEFS and PREPEND."
  (cl-loop with map = (make-sparse-keymap)
           for (elem . rest) on defs
           for (key def help) = elem
           do (define-key map `[mode-line ,key] (eglot--mouse-call def))
           concat (format "%s: %s" key help) into blurb
           when rest concat "\n" into blurb
           finally (return `(:propertize ,thing
                                         face ,face
                                         keymap ,map help-echo ,(concat prepend blurb)
                                         mouse-face mode-line-highlight))))

(defun eglot--mode-line-format ()
  "Compose the EGLOT's mode-line."
  (pcase-let* ((server (jsonrpc-current-connection))
               (nick (and server (eglot--project-nickname server)))
               (pending (and server (hash-table-count
                                     (jsonrpc--request-continuations server))))
               (`(,_id ,doing ,done-p ,detail) (and server (eglot--spinner server)))
               (`(,status ,serious-p) (and server (jsonrpc-status server))))
    (append
     `(,(eglot--mode-line-props "eglot" 'eglot-mode-line nil))
     (when nick
       `(":" ,(eglot--mode-line-props
               nick 'eglot-mode-line
               '((C-mouse-1 jsonrpc-stderr-buffer "go to stderr buffer")
                 (mouse-1 eglot-events-buffer "go to events buffer")
                 (mouse-2 eglot-shutdown      "quit server")
                 (mouse-3 eglot-reconnect     "reconnect to server")))
         ,@(when serious-p
             `("/" ,(eglot--mode-line-props
                     "error" 'compilation-mode-line-fail
                     '((mouse-3 jsonrpc-clear-status  "clear this status"))
                     (format "An error occured: %s\n" status))))
         ,@(when (and doing (not done-p))
             `("/" ,(eglot--mode-line-props
                     (format "%s%s" doing
                             (if detail (format ":%s" detail) ""))
                     'compilation-mode-line-run '())))
         ,@(when (cl-plusp pending)
             `("/" ,(eglot--mode-line-props
                     (format "%d oustanding requests" pending) 'warning
                     '((mouse-3 jsonrpc-forget-pending-continuations
                                "fahgettaboudit"))))))))))

(add-to-list 'mode-line-misc-info
             `(eglot--managed-mode (" [" eglot--mode-line-format "] ")))

(put 'eglot-note 'flymake-category 'flymake-note)
(put 'eglot-warning 'flymake-category 'flymake-warning)
(put 'eglot-error 'flymake-category 'flymake-error)

(defalias 'eglot--make-diag 'flymake-make-diagnostic)
(defalias 'eglot--diag-data 'flymake-diagnostic-data)

(dolist (type '(eglot-error eglot-warning eglot-note))
  (put type 'flymake-overlay-control
       `((mouse-face . highlight)
         (keymap . ,(let ((map (make-sparse-keymap)))
                      (define-key map [mouse-1]
                        (eglot--mouse-call 'eglot-code-actions))
                      map)))))


;;; Protocol implementation (Requests, notifications, etc)
;;;
(cl-defmethod eglot-handle-notification
  (_server (_method (eql window/showMessage)) &key type message)
  "Handle notification window/showMessage"
  (eglot--message (propertize "Server reports (type=%s): %s"
                              'face (if (<= type 1) 'error))
                  type message))

(cl-defmethod eglot-handle-request
  (server (_method (eql window/showMessageRequest)) &key type message actions)
  "Handle server request window/showMessageRequest"
  (let (reply)
    (unwind-protect
        (setq reply
              (completing-read
               (concat
                (format (propertize "[eglot] Server reports (type=%s): %s"
                                    'face (if (<= type 1) 'error))
                        type message)
                "\nChoose an option: ")
               (or (mapcar (lambda (obj) (plist-get obj :title)) actions)
                   '("OK"))
               nil t (plist-get (elt actions 0) :title)))
      (if reply
          (jsonrpc-reply server :result `(:title ,reply))
        (jsonrpc-reply server
                       :error `(:code -32800 :message "User cancelled"))))))

(cl-defmethod eglot-handle-notification
  (_server (_method (eql window/logMessage)) &key _type _message)
  "Handle notification window/logMessage") ;; noop, use events buffer

(cl-defmethod eglot-handle-notification
  (_server (_method (eql telemetry/event)) &rest _any)
  "Handle notification telemetry/event") ;; noop, use events buffer

(cl-defmethod eglot-handle-notification
  (server (_method (eql textDocument/publishDiagnostics)) &key uri diagnostics)
  "Handle notification publishDiagnostics"
  (if-let ((buffer (find-buffer-visiting (eglot--uri-to-path uri))))
      (with-current-buffer buffer
        (cl-loop
         for diag-spec across diagnostics
         collect (cl-destructuring-bind (&key range ((:severity sev)) _group
                                              _code source message)
                     diag-spec
                   (setq message (concat source ": " message))
                   (pcase-let ((`(,beg . ,end) (eglot--range-region range)))
                     (eglot--make-diag (current-buffer) beg end
                                       (cond ((<= sev 1) 'eglot-error)
                                             ((= sev 2)  'eglot-warning)
                                             (t          'eglot-note))
                                       message `((eglot-lsp-diag . ,diag-spec)))))
         into diags
         finally (cond (eglot--current-flymake-report-fn
                        (funcall eglot--current-flymake-report-fn diags)
                        (setq eglot--unreported-diagnostics nil))
                       (t
                        (setq eglot--unreported-diagnostics (cons t diags))))))
    (jsonrpc--debug server "Diagnostics received for unvisited %s" uri)))

(cl-defun eglot--register-unregister (server things how)
  "Helper for `registerCapability'.
THINGS are either registrations or unregisterations."
  (dolist (thing (cl-coerce things 'list))
    (cl-destructuring-bind (&key id method registerOptions) thing
      (let (retval)
        (unwind-protect
            (setq retval (apply (intern (format "eglot--%s-%s" how method))
                                server :id id registerOptions))
          (unless (eq t (car retval))
            (cl-return-from eglot--register-unregister
              (jsonrpc-reply
               server
               :error `(:code -32601 :message ,(or (cadr retval) "sorry")))))))))
  (jsonrpc-reply server :result `(:message "OK")))

(cl-defmethod eglot-handle-request
  (server (_method (eql client/registerCapability)) &key registrations)
  "Handle server request client/registerCapability"
  (eglot--register-unregister server registrations 'register))

(cl-defmethod eglot-handle-request
  (server (_method (eql client/unregisterCapability))
          &key unregisterations) ;; XXX: "unregisterations" (sic)
  "Handle server request client/unregisterCapability"
  (eglot--register-unregister server unregisterations 'unregister))

(cl-defmethod eglot-handle-request
  (server (_method (eql workspace/applyEdit)) &key _label edit)
  "Handle server request workspace/applyEdit"
  (condition-case err
      (progn (eglot--apply-workspace-edit edit 'confirm)
             (jsonrpc-reply server :result `(:applied )))
    (error (jsonrpc-reply server
                          :result `(:applied :json-false)
                          :error `(:code -32001 :message (format "%s" ,err))))))

(defun eglot--TextDocumentIdentifier ()
  "Compute TextDocumentIdentifier object for current buffer."
  `(:uri ,(eglot--path-to-uri buffer-file-name)))

(defvar-local eglot--versioned-identifier 0)

(defun eglot--VersionedTextDocumentIdentifier ()
  "Compute VersionedTextDocumentIdentifier object for current buffer."
  (append (eglot--TextDocumentIdentifier)
          `(:version ,eglot--versioned-identifier)))

(defun eglot--TextDocumentItem ()
  "Compute TextDocumentItem object for current buffer."
  (append
   (eglot--VersionedTextDocumentIdentifier)
   (list :languageId
         (if (string-match "\\(.*\\)-mode" (symbol-name major-mode))
             (match-string 1 (symbol-name major-mode))
           "unknown")
         :text
         (eglot--widening
          (buffer-substring-no-properties (point-min) (point-max))))))

(defun eglot--TextDocumentPositionParams ()
  "Compute TextDocumentPositionParams."
  (list :textDocument (eglot--TextDocumentIdentifier)
        :position (eglot--pos-to-lsp-position)))

(defvar-local eglot--recent-changes nil
  "Recent buffer changes as collected by `eglot--before-change'.")

(cl-defmethod jsonrpc-connection-ready-p ((_server eglot-lsp-server) _what)
  "Tell if SERVER is ready for WHAT in current buffer."
  (and (cl-call-next-method) (not eglot--recent-changes)))

(defvar-local eglot--change-idle-timer nil "Idle timer for didChange signals.")

(defun eglot--before-change (start end)
  "Hook onto `before-change-functions'.
Records START and END, crucially convert them into
LSP (line/char) positions before that information is
lost (because the after-change thingy doesn't know if newlines
were deleted/added)"
  (when (listp eglot--recent-changes)
    (push `(,(eglot--pos-to-lsp-position start)
            ,(eglot--pos-to-lsp-position end))
          eglot--recent-changes)))

(defun eglot--after-change (start end pre-change-length)
  "Hook onto `after-change-functions'.
Records START, END and PRE-CHANGE-LENGTH locally."
  (cl-incf eglot--versioned-identifier)
  (if (and (listp eglot--recent-changes)
           (null (cddr (car eglot--recent-changes))))
      (setf (cddr (car eglot--recent-changes))
            `(,pre-change-length ,(buffer-substring-no-properties start end)))
    (setf eglot--recent-changes :emacs-messup))
  (when eglot--change-idle-timer (cancel-timer eglot--change-idle-timer))
  (let ((buf (current-buffer)))
    (setq eglot--change-idle-timer
          (run-with-idle-timer
           0.5 nil (lambda () (eglot--with-live-buffer buf
                                (when eglot--managed-mode
                                  (eglot--signal-textDocument/didChange)
                                  (setq eglot--change-idle-timer nil))))))))

;; HACK! Launching a deferred sync request with outstanding changes is a
;; bad idea, since that might lead to the request never having a
;; chance to run, because `jsonrpc-connection-ready-p'.
(advice-add #'jsonrpc-request :before
            (cl-function (lambda (_proc _method _params &key deferred _timeout)
                           (when (and eglot--managed-mode deferred)
                             (eglot--signal-textDocument/didChange))))
            '((name . eglot--signal-textDocument/didChange)))

(defun eglot--signal-textDocument/didChange ()
  "Send textDocument/didChange to server."
  (when eglot--recent-changes
    (let* ((server (jsonrpc-current-connection-or-lose))
           (sync-kind (eglot--server-capable :textDocumentSync))
           (full-sync-p (or (eq sync-kind 1)
                            (eq :emacs-messup eglot--recent-changes))))
      (jsonrpc-notify
       server :textDocument/didChange
       (list
        :textDocument (eglot--VersionedTextDocumentIdentifier)
        :contentChanges
        (if full-sync-p
            (vector `(:text ,(eglot--widening
                              (buffer-substring-no-properties (point-min)
                                                              (point-max)))))
          (cl-loop for (beg end len text) in (reverse eglot--recent-changes)
                   vconcat `[,(list :range `(:start ,beg :end ,end)
                                    :rangeLength len :text text)]))))
      (setq eglot--recent-changes nil)
      (setf (eglot--spinner server) (list nil :textDocument/didChange t))
      (jsonrpc--call-deferred server))))

(defun eglot--signal-textDocument/didOpen ()
  "Send textDocument/didOpen to server."
  (setq eglot--recent-changes nil eglot--versioned-identifier 0)
  (jsonrpc-notify
   (jsonrpc-current-connection-or-lose)
   :textDocument/didOpen `(:textDocument ,(eglot--TextDocumentItem))))

(defun eglot--signal-textDocument/didClose ()
  "Send textDocument/didClose to server."
  (jsonrpc-notify
   (jsonrpc-current-connection-or-lose)
   :textDocument/didClose `(:textDocument ,(eglot--TextDocumentIdentifier))))

(defun eglot--signal-textDocument/willSave ()
  "Send textDocument/willSave to server."
  (let ((server (jsonrpc-current-connection-or-lose))
        (params `(:reason 1 :textDocument ,(eglot--TextDocumentIdentifier))))
    (jsonrpc-notify server :textDocument/willSave params)
    (when (eglot--server-capable :textDocumentSync :willSaveWaitUntil)
      (ignore-errors
        (eglot--apply-text-edits
         (jsonrpc-request server :textDocument/willSaveWaituntil params
                          :timeout 0.5))))))

(defun eglot--signal-textDocument/didSave ()
  "Send textDocument/didSave to server."
  (jsonrpc-notify
   (jsonrpc-current-connection-or-lose)
   :textDocument/didSave
   (list
    ;; TODO: Handle TextDocumentSaveRegistrationOptions to control this.
    :text (buffer-substring-no-properties (point-min) (point-max))
    :textDocument (eglot--TextDocumentIdentifier))))

(defun eglot-flymake-backend (report-fn &rest _more)
  "An EGLOT Flymake backend.
Calls REPORT-FN maybe if server publishes diagnostics in time."
  (setq eglot--current-flymake-report-fn report-fn)
  ;; Report anything unreported
  (when eglot--unreported-diagnostics
    (funcall report-fn (cdr eglot--unreported-diagnostics))
    (setq eglot--unreported-diagnostics nil)))

(defun eglot-xref-backend ()
  "EGLOT xref backend."
  (when (eglot--server-capable :definitionProvider) 'eglot))

(defvar eglot--xref-known-symbols nil)

(defun eglot--xref-reset-known-symbols (&rest _dummy)
  "Reset `eglot--xref-reset-known-symbols'.
DUMMY is ignored."
  (setq eglot--xref-known-symbols nil))

(advice-add 'xref-find-definitions :after #'eglot--xref-reset-known-symbols)
(advice-add 'xref-find-references :after #'eglot--xref-reset-known-symbols)

(defun eglot--xref-make (name uri position)
  "Like `xref-make' but with LSP's NAME, URI and POSITION."
  (cl-destructuring-bind (&key line character) position
    (xref-make name (xref-make-file-location
                     (eglot--uri-to-path uri)
                     ;; F!@(#*&#$)CKING OFF-BY-ONE again
                     (1+ line) character))))

(cl-defmethod xref-backend-identifier-completion-table ((_backend (eql eglot)))
  (when (eglot--server-capable :documentSymbolProvider)
    (let ((server (jsonrpc-current-connection-or-lose))
          (text-id (eglot--TextDocumentIdentifier)))
      (completion-table-with-cache
       (lambda (string)
         (setq eglot--xref-known-symbols
               (mapcar
                (jsonrpc-lambda
                    (&key name kind location containerName)
                  (propertize name
                              :textDocumentPositionParams
                              (list :textDocument text-id
                                    :position (plist-get
                                               (plist-get location :range)
                                               :start))
                              :locations (list location)
                              :kind kind
                              :containerName containerName))
                (jsonrpc-request server
                                 :textDocument/documentSymbol
                                 `(:textDocument ,text-id))))
         (all-completions string eglot--xref-known-symbols))))))

(cl-defmethod xref-backend-identifier-at-point ((_backend (eql eglot)))
  (when-let ((symatpt (symbol-at-point)))
    (propertize (symbol-name symatpt)
                :textDocumentPositionParams
                (eglot--TextDocumentPositionParams))))

(cl-defmethod xref-backend-definitions ((_backend (eql eglot)) identifier)
  (let* ((rich-identifier
          (car (member identifier eglot--xref-known-symbols)))
         (location-or-locations
          (if rich-identifier
              (get-text-property 0 :locations rich-identifier)
            (jsonrpc-request (jsonrpc-current-connection-or-lose)
                             :textDocument/definition
                             (get-text-property
                              0 :textDocumentPositionParams identifier)))))
    (mapcar (jsonrpc-lambda (&key uri range)
              (eglot--xref-make identifier uri (plist-get range :start)))
            location-or-locations)))

(cl-defmethod xref-backend-references ((_backend (eql eglot)) identifier)
  (unless (eglot--server-capable :referencesProvider)
    (cl-return-from xref-backend-references nil))
  (let ((params
         (or (get-text-property 0 :textDocumentPositionParams identifier)
             (let ((rich (car (member identifier eglot--xref-known-symbols))))
               (and rich (get-text-property 0 :textDocumentPositionParams rich))))))
    (unless params
      (eglot--error "Don' know where %s is in the workspace!" identifier))
    (mapcar
     (jsonrpc-lambda (&key uri range)
       (eglot--xref-make identifier uri (plist-get range :start)))
     (jsonrpc-request (jsonrpc-current-connection-or-lose)
                      :textDocument/references
                      (append
                       params
                       (list :context
                             (list :includeDeclaration t)))))))

(cl-defmethod xref-backend-apropos ((_backend (eql eglot)) pattern)
  (when (eglot--server-capable :workspaceSymbolProvider)
    (mapcar
     (jsonrpc-lambda (&key name location &allow-other-keys)
       (cl-destructuring-bind (&key uri range) location
         (eglot--xref-make name uri (plist-get range :start))))
     (jsonrpc-request (jsonrpc-current-connection-or-lose)
                      :workspace/symbol
                      `(:query ,pattern)))))

(defun eglot-completion-at-point ()
  "EGLOT's `completion-at-point' function."
  (let ((bounds (bounds-of-thing-at-point 'symbol))
        (server (jsonrpc-current-connection-or-lose)))
    (when (eglot--server-capable :completionProvider)
      (list
       (or (car bounds) (point))
       (or (cdr bounds) (point))
       (completion-table-with-cache
        (lambda (_ignored)
          (let* ((resp (jsonrpc-request server
                                        :textDocument/completion
                                        (eglot--TextDocumentPositionParams)
                                        :deferred :textDocument/completion))
                 (items (if (vectorp resp) resp (plist-get resp :items))))
            (mapcar
             (jsonrpc-lambda (&rest all &key label insertText &allow-other-keys)
               (let ((insert (or insertText label)))
                 (add-text-properties 0 1 all insert)
                 (put-text-property 0 1 'eglot--lsp-completion all insert)
                 insert))
             items))))
       :annotation-function
       (lambda (obj)
         (cl-destructuring-bind (&key detail documentation kind &allow-other-keys)
             (text-properties-at 0 obj)
           (concat " " (propertize
                        (or (and documentation
                                 (replace-regexp-in-string "\n.*" "" documentation))
                            detail (cdr (assoc kind eglot--kind-names)))
                        'face 'font-lock-function-name-face))))
       :display-sort-function
       (lambda (items)
         (sort items (lambda (a b)
                       (string-lessp
                        (or (get-text-property 0 :sortText a) "")
                        (or (get-text-property 0 :sortText b) "")))))
       :company-doc-buffer
       (lambda (obj)
         (let* ((documentation
                 (or (get-text-property 0 :documentation obj)
                     (and (eglot--server-capable :completionProvider
                                                 :resolveProvider)
                          (plist-get
                           (jsonrpc-request server :completionItem/resolve
                                            (get-text-property
                                             0 'eglot--lsp-completion obj))
                           :documentation)))))
           (when documentation
             (with-current-buffer (get-buffer-create " *eglot doc*")
               (insert (eglot--format-markup documentation))
               (current-buffer)))))
       :exit-function (lambda (_string _status)
                        (eglot--signal-textDocument/didChange)
                        (eglot-eldoc-function))))))

(defvar eglot--highlights nil "Overlays for textDocument/documentHighlight.")

(defun eglot--hover-info (contents &optional range)
  (let ((heading (and range (pcase-let ((`(,beg . ,end) (eglot--range-region range)))
                              (concat (buffer-substring beg end)  ": "))))
        (body (mapconcat #'eglot--format-markup
                         (append (cond ((vectorp contents) contents)
                                       ((stringp contents) (list contents)))) "\n")))
    (when (or heading (cl-plusp (length body))) (concat heading body))))

(defun eglot--sig-info (sigs active-sig active-param)
  (cl-loop
   for (sig . moresigs) on (append sigs nil) for i from 0
   concat (cl-destructuring-bind (&key label _documentation parameters) sig
            (let (active-doc)
              (concat
               (propertize (replace-regexp-in-string "(.*$" "(" label)
                           'face 'font-lock-function-name-face)
               (cl-loop
                for (param . moreparams) on (append parameters nil) for j from 0
                concat (cl-destructuring-bind (&key label documentation) param
                         (when (and (eql j active-param) (eql i active-sig))
                           (setq label (propertize
                                        label
                                        'face 'eldoc-highlight-function-argument))
                           (when documentation
                             (setq active-doc (concat label ": " documentation))))
                         label)
                if moreparams concat ", " else concat ")")
               (when active-doc (concat "\n" active-doc)))))
   when moresigs concat "\n"))

(defun eglot-help-at-point ()
  "Request \"hover\" information for the thing at point."
  (interactive)
  (cl-destructuring-bind (&key contents range)
      (jsonrpc-request (jsonrpc-current-connection-or-lose) :textDocument/hover
                       (eglot--TextDocumentPositionParams))
    (when (seq-empty-p contents) (eglot--error "No hover info here"))
    (let ((blurb (eglot--hover-info contents range)))
      (with-help-window "*eglot help*"
        (with-current-buffer standard-output (insert blurb))))))

(defun eglot-eldoc-function ()
  "EGLOT's `eldoc-documentation-function' function.
If SKIP-SIGNATURE, don't try to send textDocument/signatureHelp."
  (let* ((buffer (current-buffer))
         (server (jsonrpc-current-connection-or-lose))
         (position-params (eglot--TextDocumentPositionParams))
         sig-showing)
    (cl-macrolet ((when-buffer-window
                   (&body body) ; notice the exception when testing with `ert'
                   `(when (or (get-buffer-window buffer) (ert-running-test))
                      (with-current-buffer buffer ,@body))))
      (when (eglot--server-capable :signatureHelpProvider)
        (jsonrpc-async-request
         server :textDocument/signatureHelp position-params
         :success-fn
         (jsonrpc-lambda (&key signatures activeSignature
                               activeParameter)
           (when-buffer-window
            (when (cl-plusp (length signatures))
              (setq sig-showing t)
              (eldoc-message (eglot--sig-info signatures
                                              activeSignature
                                              activeParameter)))))
         :deferred :textDocument/signatureHelp))
      (when (eglot--server-capable :hoverProvider)
        (jsonrpc-async-request
         server :textDocument/hover position-params
         :success-fn (jsonrpc-lambda (&key contents range)
                       (unless sig-showing
                         (when-buffer-window
                          (when-let (info (eglot--hover-info contents range))
                            (eldoc-message info)))))
         :deferred :textDocument/hover))
      (when (eglot--server-capable :documentHighlightProvider)
        (jsonrpc-async-request
         server :textDocument/documentHighlight position-params
         :success-fn
         (lambda (highlights)
           (mapc #'delete-overlay eglot--highlights)
           (setq eglot--highlights
                 (when-buffer-window
                  (mapcar
                   (jsonrpc-lambda (&key range _kind _role)
                     (pcase-let ((`(,beg . ,end)
                                  (eglot--range-region range)))
                       (let ((ov (make-overlay beg end)))
                         (overlay-put ov 'face 'highlight)
                         (overlay-put ov 'evaporate t)
                         ov)))
                   highlights))))
         :deferred :textDocument/documentHighlight))))
  nil)

(defun eglot-imenu (oldfun)
  "EGLOT's `imenu-create-index-function' overriding OLDFUN."
  (if (eglot--server-capable :documentSymbolProvider)
      (let ((entries
             (mapcar
              (jsonrpc-lambda
                  (&key name kind location _containerName)
                (cons (propertize name :kind (cdr (assoc kind eglot--kind-names)))
                      (eglot--lsp-position-to-point
                       (plist-get (plist-get location :range) :start))))
              (jsonrpc-request (jsonrpc-current-connection-or-lose)
                               :textDocument/documentSymbol
                               `(:textDocument ,(eglot--TextDocumentIdentifier))))))
        (append
         (seq-group-by (lambda (e) (get-text-property 0 :kind (car e)))
                       entries)
         entries))
    (funcall oldfun)))

(defun eglot--apply-text-edits (edits &optional version)
  "Apply EDITS for current buffer if at VERSION, or if it's nil."
  (unless (or (not version) (equal version eglot--versioned-identifier))
    (eglot--error "Edits on `%s' require version %d, you have %d"
                  (current-buffer) version eglot--versioned-identifier))
  (eglot--widening
   (mapc (pcase-lambda (`(,newText ,beg . ,end))
           (goto-char beg) (delete-region beg end) (insert newText))
         (mapcar (jsonrpc-lambda (&key range newText)
                   (cons newText (eglot--range-region range 'markers)))
                 edits)))
  (eglot--message "%s: Performed %s edits" (current-buffer) (length edits)))

(defun eglot--apply-workspace-edit (wedit &optional confirm)
  "Apply the workspace edit WEDIT.  If CONFIRM, ask user first."
  (cl-destructuring-bind (&key changes documentChanges) wedit
    (let ((prepared
           (mapcar (jsonrpc-lambda (&key textDocument edits)
                     (cl-destructuring-bind (&key uri version) textDocument
                       (list (eglot--uri-to-path uri) edits version)))
                   documentChanges)))
      (cl-loop for (uri edits) on changes by #'cddr
               do (push (list (eglot--uri-to-path uri) edits) prepared))
      (if (or confirm
              (cl-notevery #'find-buffer-visiting
                           (mapcar #'car prepared)))
          (unless (y-or-n-p
                   (format "[eglot] Server wants to edit:\n  %s\n Proceed? "
                           (mapconcat #'identity (mapcar #'car prepared) "\n  ")))
            (eglot--error "User cancelled server edit")))
      (unwind-protect
          (let (edit) (while (setq edit (car prepared))
                        (cl-destructuring-bind (path edits &optional version) edit
                          (with-current-buffer (find-file-noselect path)
                            (eglot--apply-text-edits edits version))
                          (pop prepared))))
        (if prepared (eglot--warn "Caution: edits of files %s failed."
                                  (mapcar #'car prepared))
          (eglot-eldoc-function)
          (eglot--message "Edit successful!"))))))

(defun eglot-rename (newname)
  "Rename the current symbol to NEWNAME."
  (interactive
   (list (read-from-minibuffer (format "Rename `%s' to: " (symbol-at-point)))))
  (unless (eglot--server-capable :renameProvider)
    (eglot--error "Server can't rename!"))
  (eglot--apply-workspace-edit
   (jsonrpc-request (jsonrpc-current-connection-or-lose)
                    :textDocument/rename `(,@(eglot--TextDocumentPositionParams)
                                           :newName ,newname))
   current-prefix-arg))


(defun eglot-code-actions (&optional beg end)
  "Get and offer to execute code actions between BEG and END."
  (interactive
   (let (diags)
     (cond ((region-active-p) (list (region-beginning) (region-end)))
           ((setq diags (flymake-diagnostics (point)))
            (list (cl-reduce #'min (mapcar #'flymake-diagnostic-beg diags))
                  (cl-reduce #'max (mapcar #'flymake-diagnostic-end diags))))
           (t (list (point-min) (point-max))))))
  (unless (eglot--server-capable :codeActionProvider)
    (eglot--error "Server can't execute code actions!"))
  (let* ((server (jsonrpc-current-connection-or-lose))
         (actions (jsonrpc-request
                   server
                   :textDocument/codeAction
                   (list :textDocument (eglot--TextDocumentIdentifier)
                         :range (list :start (eglot--pos-to-lsp-position beg)
                                      :end (eglot--pos-to-lsp-position end))
                         :context
                         `(:diagnostics
                           [,@(mapcar (lambda (diag)
                                        (cdr (assoc 'eglot-lsp-diag
                                                    (eglot--diag-data diag))))
                                      (flymake-diagnostics beg end))]))))
         (menu-items (mapcar (jsonrpc-lambda (&key title command arguments)
                               `(,title . (:command ,command :arguments ,arguments)))
                             actions))
         (menu (and menu-items `("Eglot code actions:" ("dummy" ,@menu-items))))
         (command-and-args
          (and menu
               (if (listp last-nonmenu-event)
                   (x-popup-menu last-nonmenu-event menu)
                 (let ((never-mind (gensym)) retval)
                   (setcdr (cadr menu)
                           (cons `("never mind..." . ,never-mind) (cdadr menu)))
                   (if (eq (setq retval (tmm-prompt menu)) never-mind)
                       (keyboard-quit)
                     retval))))))
    (if command-and-args
        (jsonrpc-request server :workspace/executeCommand command-and-args)
      (eglot--message "No code actions here"))))



;;; Dynamic registration
;;;
(cl-defun eglot--register-workspace/didChangeWatchedFiles (server &key id watchers)
  "Handle dynamic registration of workspace/didChangeWatchedFiles"
  (eglot--unregister-workspace/didChangeWatchedFiles server :id id)
  (let* (success
         (globs (mapcar (lambda (w) (plist-get w :globPattern)) watchers)))
    (cl-labels
        ((handle-event
          (event)
          (cl-destructuring-bind (desc action file &optional file1) event
            (cond
             ((and (memq action '(created changed deleted))
                   (cl-find file globs
                            :test (lambda (f glob)
                                    (string-match (wildcard-to-regexp
                                                   (expand-file-name glob))
                                                  f))))
              (jsonrpc-notify
               server :workspace/didChangeWatchedFiles
               `(:changes ,(vector `(:uri ,(eglot--path-to-uri file)
                                          :type ,(cl-case action
                                                   (created 1)
                                                   (changed 2)
                                                   (deleted 3)))))))
             ((eq action 'renamed)
              (handle-event desc 'deleted file)
              (handle-event desc 'created file1))))))
      (unwind-protect
          (progn (dolist (dir (delete-dups (mapcar #'file-name-directory globs)))
                   (push (file-notify-add-watch dir '(change) #'handle-event)
                         (gethash id (eglot--file-watches server))))
                 (setq success `(t "OK")))
        (unless success
          (eglot--unregister-workspace/didChangeWatchedFiles server :id id))))))

(cl-defun eglot--unregister-workspace/didChangeWatchedFiles (server &key id)
  "Handle dynamic unregistration of workspace/didChangeWatchedFiles"
  (mapc #'file-notify-rm-watch (gethash id (eglot--file-watches server)))
  (remhash id (eglot--file-watches server))
  (list t "OK"))


;;; Rust-specific
;;;
(defclass eglot-rls (eglot-lsp-server) () :documentation "Rustlang's RLS.")

(cl-defmethod jsonrpc-connection-ready-p ((server eglot-rls) what)
  "Except for :completion, RLS isn't ready until Indexing done."
  (and (cl-call-next-method)
       (or ;; RLS normally ready for this, even if building.
        (eq :textDocument/completion what)
        (pcase-let ((`(,_id ,what ,done ,_detail) (eglot--spinner server)))
          (and (equal "Indexing" what) done)))))

(cl-defmethod eglot-handle-notification
  ((server eglot-rls) (_method (eql window/progress))
   &key id done title message &allow-other-keys)
  "Handle notification window/progress"
  (setf (eglot--spinner server) (list id title done message)))


;;; cquery-specific
;;;
(defclass eglot-cquery (eglot-lsp-server) ()
  :documentation "cquery's C/C++ langserver.")

(cl-defmethod eglot-initialization-options ((server eglot-cquery))
  "Passes through required cquery initialization options"
  (let* ((root (car (project-roots (eglot--project server))))
         (cache (expand-file-name ".cquery_cached_index/" root)))
    (list :cacheDirectory (file-name-as-directory cache)
          :progressReportFrequencyMs -1)))

(cl-defmethod eglot-handle-notification
  ((_server eglot-cquery) (_method (eql $cquery/progress))
   &rest counts &key _activeThreads &allow-other-keys)
  "No-op for noisy $cquery/progress extension")

(cl-defmethod eglot-handle-notification
  ((_server eglot-cquery) (_method (eql $cquery/setInactiveRegions))
   &key _uri _inactiveRegions &allow-other-keys)
  "No-op for unsupported $cquery/setInactiveRegions extension")

(cl-defmethod eglot-handle-notification
  ((_server eglot-cquery) (_method (eql $cquery/publishSemanticHighlighting))
   &key _uri _symbols &allow-other-keys)
  "No-op for unsupported $cquery/publishSemanticHighlighting extension")


;; FIXME: A horrible hack of Flymake's insufficient API that must go
;; into Emacs master, or better, 26.2
(when (version< emacs-version "27.0")
  (cl-defstruct (eglot--diag (:include flymake--diag)
                             (:constructor eglot--make-diag-1))
    data-1)
  (defsubst eglot--make-diag (buffer beg end type text data)
    (let ((sym (alist-get type eglot--diag-error-types-to-old-types)))
      (eglot--make-diag-1 :buffer buffer :beg beg :end end :type sym
                          :text text :data-1 data)))
  (defsubst eglot--diag-data (diag)
    (and (eglot--diag-p diag) (eglot--diag-data-1 diag)))
  (defvar eglot--diag-error-types-to-old-types
    '((eglot-error . :error)
      (eglot-warning . :warning)
      (eglot-note . :note)))
  (advice-add
   'flymake--highlight-line :after
   (lambda (diag)
     (when (eglot--diag-p diag)
       (let ((ov (cl-find diag
                          (overlays-at (flymake-diagnostic-beg diag))
                          :key (lambda (ov)
                                 (overlay-get ov 'flymake-diagnostic))))
             (overlay-properties
              (get (car (rassoc (flymake-diagnostic-type diag)
                                eglot--diag-error-types-to-old-types))
                   'flymake-overlay-control)))
         (cl-loop for (k . v) in overlay-properties
                  do (overlay-put ov k v)))))
   '((name . eglot-hacking-in-some-per-diag-overlay-properties))))


(provide 'eglot)
;;; eglot.el ends here

;; Local Variables:
;; checkdoc-force-docstrings-flag: nil
;; End:<|MERGE_RESOLUTION|>--- conflicted
+++ resolved
@@ -206,7 +206,6 @@
 (defvar eglot--servers-by-project (make-hash-table :test #'equal)
   "Keys are projects.  Values are lists of processes.")
 
-<<<<<<< HEAD
 (defun eglot-shutdown (server &optional _interactive)
   "Politely ask SERVER to quit.
 Forcefully quit it if it doesn't respond.  Don't leave this
@@ -247,33 +246,6 @@
          (eglot-reconnect server))
         ((timerp (eglot--inhibit-autoreconnect server))
          (eglot--warn "Not auto-reconnecting, last one didn't last long."))))
-=======
-(defun eglot--current-server-or-lose ()
-  "Return the current EGLOT process or error."
-  (or (eglot--current-server) (eglot--error "No current EGLOT process")))
-
-(defun eglot--make-process (name contact)
-  "Make a process object from CONTACT.
-NAME is used to name the the started process or connection.
-CONTACT is in `eglot'.  Returns a process object."
-  (let* ((stdout (format "*%s stdout*" name)) stderr
-         (proc (cond
-                ((processp contact) contact)
-                ((integerp (cadr contact))
-                 (apply #'open-network-stream name stdout contact))
-                (t (make-process
-                    :name name :command contact :buffer stdout
-                    :coding 'utf-8-emacs-unix :connection-type 'pipe
-                    :stderr (setq stderr (format "*%s stderr*" name)))))))
-    (process-put proc 'eglot-stderr stderr)
-    (set-process-buffer proc (get-buffer-create stdout))
-    (set-marker (process-mark proc) (with-current-buffer stdout (point-min)))
-    (set-process-filter proc #'eglot--process-filter)
-    (set-process-sentinel proc #'eglot--process-sentinel)
-    (with-current-buffer stdout
-      (let ((inhibit-read-only t)) (erase-buffer) (read-only-mode t)))
-    proc))
->>>>>>> 1f7bcb19
 
 (defun eglot--all-major-modes ()
   "Return all known major modes."
@@ -623,16 +595,14 @@
 (add-hook 'eglot--managed-mode-hook 'flymake-mode)
 (add-hook 'eglot--managed-mode-hook 'eldoc-mode)
 
-<<<<<<< HEAD
 (defun eglot--find-current-server ()
   "Find the current logical EGLOT server."
   (let* ((probe (or (project-current) `(transient . ,default-directory))))
     (cl-find major-mode (gethash probe eglot--servers-by-project)
              :key #'eglot--major-mode)))
-=======
+
 (defvar-local eglot--unreported-diagnostics nil
   "Unreported Flymake diagnostics for this buffer.")
->>>>>>> 1f7bcb19
 
 (defun eglot--maybe-activate-editing-mode (&optional server)
   "Maybe activate mode function `eglot--managed-mode'.
